################################################################################
# Utility classes to hold calibration data for a cryomodule, and Q0 measurement
# data for each of that cryomodule's cavities
# Authors: Lisa Zacarias, Ben Ripman
################################################################################

from __future__ import print_function, division
from csv import writer, reader
from copy import deepcopy
from decimal import Decimal
from collections import OrderedDict
from os.path import isfile
from sys import stderr
from datetime import datetime
from numpy import mean, exp
from scipy.stats import linregress
from numpy import polyfit
from matplotlib import pyplot as plt
from subprocess import check_output, CalledProcessError
from re import compile, findall

# The LL readings get wonky when the upstream liquid level dips below 66
from epicsShell import cagetPV

UPSTREAM_LL_LOWER_LIMIT = 66

# Used to reject data where the JT valve wasn't at the correct position
VALVE_POSITION_TOLERANCE = 2

# Used to reject data where the cavity heater wasn't at the correct value
HEATER_TOLERANCE = 1

# The minimum acceptable run length is fifteen minutes  (900 seconds)
MIN_RUN_DURATION = 900

# Used to reject data where the cavity gradient wasn't at the correct value
GRAD_TOLERANCE = 0.7

# Set True to use a known data set for debugging and/or demoing
# Set False to prompt the user for real data
IS_DEMO = True

# We fetch data from the JLab archiver with a program called MySampler, which
# samples the chosen PVs at a user-specified time interval. Increase to improve
# statistics, decrease to lower the size of the CSV files and speed up
# MySampler data acquisition.
MYSAMPLER_TIME_INTERVAL = 1


class Container(object):
<<<<<<< HEAD
    def addNumToStr(self, formatStr, suffix=None):
        if suffix:
            return formatStr.format(CM=self.cryModNumJLAB, SUFF=suffix)
        else:
            return formatStr.format(CM=self.cryModNumJLAB)
=======
>>>>>>> b9ca33a7

    def __init__(self, cryModNumSLAC, cryModNumJLAB):
        self.cryModNumSLAC = cryModNumSLAC
        self.cryModNumJLAB = cryModNumJLAB
        self.name = None

        self.name = self.addNumToStr("CM{CM}")

        self.dsPressurePV = self.addNumToStr("CPT:CM0{CM}:2302:DS:PRESS")
        self.jtModePV = self.addNumToStr("CPV:CM0{CM}:3001:JT:MODE")
        self.jtPosSetpointPV = self.addNumToStr("CPV:CM0{CM}:3001:JT:POS_SETPT")

        lvlFormatStr = self.addNumToStr("CLL:CM0{CM}:{{INFIX}}:{{LOC}}:LVL")

        self.dsLevelPV = lvlFormatStr.format(INFIX="2301", LOC="DS")
        self.usLevelPV = lvlFormatStr.format(INFIX="2601", LOC="US")

        self.cvMaxPV = self.addNumToStr("CPID:CM0{CM}:3001:JT:CV_{SUFF}", "MAX")
        self.cvMinPV = self.addNumToStr("CPID:CM0{CM}:3001:JT:CV_{SUFF}", "MIN")
        self.valvePV = self.addNumToStr("CPID:CM0{CM}:3001:JT:CV_{SUFF}",
                                        "VALUE")

        self.dataSessions = {}

        self.heaterDesPVs = None
        self.heaterActPVs = None

<<<<<<< HEAD
=======
    @staticmethod
    def makeTimeFromStr(row, idx):
        return datetime.strptime(row[idx], "%m/%d/%y %H:%M")

    @staticmethod
    def getTimeParams(row, indices):
        startTime = Container.makeTimeFromStr(row, indices["startIdx"])
        endTime = Container.makeTimeFromStr(row, indices["endIdx"])

        timeIntervalStr = row[indices["timeIntIdx"]]
        timeInterval = (int(timeIntervalStr) if timeIntervalStr
                        else MYSAMPLER_TIME_INTERVAL)

        return startTime, endTime, timeInterval

    def addDataSessionFromRow(self, row, indices, calibSession=None,
                              refGradVal=None):
        # type: ([], dict, DataSession, float) -> DataSession

        startTime, endTime, timeInterval = Container.getTimeParams(row, indices)

        refHeatLoad = float(row[indices["refHeatIdx"]])

        return self.addDataSession(startTime, endTime, timeInterval,
                                   float(row[indices["jtIdx"]]), refHeatLoad)

    def addNumToStr(self, formatStr, suffix=None):
        if suffix:
            return formatStr.format(CM=self.cryModNumJLAB, SUFF=suffix)
        else:
            return formatStr.format(CM=self.cryModNumJLAB)

>>>>>>> b9ca33a7
    def addDataSession(self, startTime, endTime, timeInt, refValvePos,
                       refHeatLoad, refGradVal=None):
        # type: (datetime, datetime, int, float, float, None) -> DataSession
        session = DataSession(self, startTime, endTime, timeInt, refValvePos,
                              refHeatLoad)
        self.dataSessions[hash(session)] = session
        return session

    def parseData(self, startTime, endTime, timeInt):
        index = DataSession.hash(startTime, endTime, timeInt)
        self.dataSessions[index].parseDataFromCSV()

    # Returns a list of the PVs used for its data acquisition, including
    # the PV of the cavity heater used for calibration
    def getPVs(self):
        return ([self.valvePV, self.dsLevelPV, self.usLevelPV]
                + self.heaterDesPVs + self.heaterActPVs)

<<<<<<< HEAD

class Cryomodule(Container):
    def __init__(self, cryModNumSLAC, cryModNumJLAB):
        super(Cryomodule, self).__init__(cryModNumSLAC, cryModNumJLAB)

        self.name = self.addNumToStr("CM{CM}")

        # Give each cryomodule 8 cavities
        cavities = {}

        self.heaterDesPVs = []
        self.heaterActPVs = []

        heaterDesStr = self.addNumToStr("CHTR:CM0{CM}:1{{CAV}}55:HV:{SUFF}",
                                        "POWER_SETPT")
        heaterActStr = self.addNumToStr("CHTR:CM0{CM}:1{{CAV}}55:HV:{SUFF}",
                                        "POWER")

        for i in range(1, 9):
            cavities[i] = Cavity(cryMod=self, cavNumber=i)
            self.heaterDesPVs.append(heaterDesStr.format(CAV=i))
            self.heaterActPVs.append(heaterActStr.format(CAV=i))

=======

class Cryomodule(Container):
    def __init__(self, cryModNumSLAC, cryModNumJLAB):
        super(Cryomodule, self).__init__(cryModNumSLAC, cryModNumJLAB)

        self.name = self.addNumToStr("CM{CM}")

        # Give each cryomodule 8 cavities
        cavities = {}

        self.heaterDesPVs = []
        self.heaterActPVs = []

        heaterDesStr = self.addNumToStr("CHTR:CM0{CM}:1{{CAV}}55:HV:{SUFF}",
                                        "POWER_SETPT")
        heaterActStr = self.addNumToStr("CHTR:CM0{CM}:1{{CAV}}55:HV:{SUFF}",
                                        "POWER")

        for i in range(1, 9):
            cavities[i] = Cavity(cryMod=self, cavNumber=i)
            self.heaterDesPVs.append(heaterDesStr.format(CAV=i))
            self.heaterActPVs.append(heaterActStr.format(CAV=i))

>>>>>>> b9ca33a7
        self.cavities = OrderedDict(sorted(cavities.items()))


class Cavity(Container):
    def __init__(self, cryMod, cavNumber):
        # type: (Cryomodule, int) -> None

        super(Cavity, self).__init__(cryMod.cryModNumSLAC,
                                     cryMod.cryModNumJLAB)
        self.parent = cryMod

        self.name = "Cavity {cavNum}".format(cavNum=cavNumber)
        self.cavNum = cavNumber
        self.delta = 0

<<<<<<< HEAD
=======
    def addDataSessionFromRow(self, row, indices, calibSession=None,
                              refGradVal=None):
        # type: ([], dict, DataSession, float) -> Q0DataSession

        startTime, endTime, timeInterval = Container.getTimeParams(row, indices)

        try:
            refHeatLoad = float(row[indices["refHeatIdx"]])
        except ValueError:
            refHeatLoad = calibSession.refHeatLoad

        if not refGradVal:
            refGradVal = float(row[indices["gradIdx"]])

        return self.addDataSession(startTime, endTime, timeInterval,
                                   float(row[indices["jtIdx"]]), refHeatLoad,
                                   refGradVal, calibSession)

>>>>>>> b9ca33a7
    def genPV(self, formatStr, suffix):
        return formatStr.format(CM=self.cryModNumJLAB, CAV=self.cavNum,
                                SUFF=suffix)

    def genAcclPV(self, suffix):
        return self.genPV("ACCL:L1B:0{CM}{CAV}0:{SUFF}", suffix)

    def getPVs(self):
        return ([self.parent.valvePV, self.parent.dsLevelPV,
                 self.parent.usLevelPV, self.gradPV,
                 self.parent.dsPressurePV] + self.parent.heaterDesPVs
                + self.parent.heaterActPVs)

    @property
    def gradPV(self):
        return self.genAcclPV("GACT")


    def addDataSession(self, startTime, endTime, timeInt, refValvePos,
                       refHeatLoad=None, refGradVal=None, calibSession=None):
        # type: (datetime, datetime, int, float, float, float, DataSession) -> DataSession

        if not refHeatLoad:
            refHeatLoad = 0
            for heaterActPV in self.heaterActPVs:
                refHeatLoad += float(cagetPV(heaterActPV))

        session = Q0DataSession(self, startTime, endTime, timeInt, refValvePos,
                                refHeatLoad, refGradVal, calibSession)
        self.dataSessions[hash(session)] = session
        return session


class DataSession(object):

    def __init__(self, container, startTime, endTime, timeInt, refValvePos,
                 refHeatLoad):
        # type: (Container, datetime, datetime, int, float, float) -> None
        self.container = container

        # e.g. calib_CM12_2019-02-25--11-25_18672.csv
        self.fileNameFormatter = "data/calib_{cryoMod}{suff}"

        self._dataFileName = None
        self._numPoints = None
        self.refValvePos = refValvePos
        self.refHeatLoad = refHeatLoad
        self.timeInt = timeInt
        self.startTime = startTime
        self.endTime = endTime

        self.unixTimeBuff = []
        self.timeBuff = []
        self.valvePosBuff = []
        self.dsLevelBuff = []
        self.usLevelBuff = []
        self.gradBuff = []
        self.dsPressBuff = []
        self.elecHeatDesBuff = []
        self.elecHeatActBuff = []

        self.pvBuffMap = {container.valvePV: self.valvePosBuff,
                          container.dsLevelPV: self.dsLevelBuff,
                          container.usLevelPV: self.usLevelBuff}

        self.calibSlope = None
        self.calibIntercept = None

        self.delta = 0

        self.liquidVsTimeAxis = None
        self.heaterCalibAxis = None

        self.runs = []

    def __hash__(self):
        return self.hash(self.startTime, self.endTime, self.timeInt,
                         self.container.cryModNumSLAC,
                         self.container.cryModNumJLAB)

    def __str__(self):
        return ("{START} to {END} ({RATE}s sample interval)"
                .format(START=self.startTime, END=self.endTime,
                        RATE=self.timeInt))

    ############################################################################
    # getArchiveData runs a shell command to get archive data. The syntax we're
    # using is:
    #
    #     mySampler -b "%Y-%m-%d %H:%M:%S" -s 1s -n[numPoints] [pv1] ... [pvn]
    #
    # where the "-b" denotes the start time, "-s 1s" says that the desired time
    # step between data points is 1 second, -n[numPoints] tells us how many
    # points we want, and [pv1]...[pvn] are the PVs we want archived
    #
    # Ex:
    #     mySampler -b "2019-03-28 14:16" -s 30s -n11 R121PMES R221PMES
    #
    # @param startTime: datetime object
    # @param signals: list of PV strings
    ############################################################################
    @staticmethod
    def getArchiveData(startTime, numPoints, signals,
                       timeInt=MYSAMPLER_TIME_INTERVAL):
        cmd = (['mySampler', '-b'] + [startTime.strftime("%Y-%m-%d %H:%M:%S")]
               + ['-s', str(timeInt) + 's', '-n' + str(numPoints)]
               + signals)
        try:
            return check_output(cmd)
        except (CalledProcessError, OSError) as e:
            stderr.write("mySampler failed with error: " + str(e) + "\n")
            return None

    @staticmethod
    def parseRawData(startTime, numPoints, signals,
                     timeInt=MYSAMPLER_TIME_INTERVAL):
        print("\nGetting data from the archive...\n")
        rawData = DataSession.getArchiveData(startTime, numPoints, signals,
                                             timeInt)

        if not rawData:
            return None

        else:
            rawDataSplit = rawData.splitlines()
            rows = ["\t".join(rawDataSplit.pop(0).strip().split())]
            rows.extend(list(map(lambda x: DataSession.reformatDate(x),
                                 rawDataSplit)))
            return reader(rows, delimiter='\t')

    @staticmethod
    def reformatDate(row):
        try:
            # This clusterfuck regex is pretty much just trying to find strings
            # that match %Y-%m-%d %H:%M:%S and making them %Y-%m-%d-%H:%M:%S
            # instead (otherwise the csv parser interprets it as two different
            # columns)
            regex = compile("[0-9]{4}-[0-9]{2}-[0-9]{2}"
                            + " [0-9]{2}:[0-9]{2}:[0-9]{2}")
            res = findall(regex, row)[0].replace(" ", "-")
            reformattedRow = regex.sub(res, row)
            return "\t".join(reformattedRow.strip().split())

        except IndexError:
            stderr.write("Could not reformat date for row: " + str(row) + "\n")
            return "\t".join(row.strip().split())

    @property
    def runHeatLoads(self):
        return [run.totalHeatLoad for run in self.runs
                if run.elecHeatLoadDes == 0]

    @property
    def adjustedRunSlopes(self):
        m = self.calibSlope
        b = self.calibIntercept
        return [(m * run.totalHeatLoad) + b for run in self.runs
                if run.elecHeatLoadDes == 0]

    @property
    def runSlopes(self):
        return [run.slope for run in self.runs]

    @property
    def runElecHeatLoads(self):
        return [run.elecHeatLoad for run in self.runs]

    def printReport(self):
        for run in self.runs:
            run.printReport()

    def addRun(self, startIdx, endIdx):
        self.runs.append(DataRun(startIdx, endIdx, self, len(self.runs) + 1))

    @staticmethod
    def hash(startTime, endTime, timeInt, slacNum, jlabNum, calibSession=None,
             refGradVal=None):
        return (hash(startTime) ^ hash(endTime) ^ hash(timeInt) ^ hash(slacNum)
                ^ hash(jlabNum))

    @property
    def numPoints(self):
        if not self._numPoints:
            self._numPoints = int(
                (self.endTime - self.startTime).total_seconds()
                / self.timeInt)
        return self._numPoints

    @property
    def fileName(self):
        if not self._dataFileName:
            # Define a file name for the CSV we're saving. There are calibration
            # files and q0 measurement files. Both include a time stamp in the
            # format year-month-day--hour-minute. They also indicate the number
            # of data points.
            suffixStr = "{start}{nPoints}.csv"
            suffix = suffixStr.format(
                start=self.startTime.strftime("_%Y-%m-%d--%H-%M_"),
                nPoints=self.numPoints)
            cryoModStr = "CM{cryMod}".format(
                cryMod=self.container.cryModNumSLAC)

            self._dataFileName = self.fileNameFormatter.format(
                cryoMod=cryoModStr, suff=suffix)

        return self._dataFileName

    def processData(self):

        self.parseDataFromCSV()
        self.populateRuns()

        if not self.runs:
            print("{name} has no runs to process and plot."
                  .format(name=self.container.name))
            return

        self.adjustForSettle()
        self.processRuns()
        self.plotAndFitData()

    @staticmethod
    def genAxis(title, xlabel, ylabel):
        fig = plt.figure()
        ax = fig.add_subplot(111)
        ax.set_title(title)
        ax.set_xlabel(xlabel)
        ax.set_ylabel(ylabel)
        return ax

    ################################################################################
    # plotAndFitData takes three related arrays, plots them, and fits some trend
    # lines
    #
    # heatLoads, runs, and timeRuns are arrays that all have the same size such that
    # heatLoads[i] corresponds to runs[i] corresponds to timeRuns[i]
    #
    # @param heatLoads: an array containing the heat load per data run
    # @param runs: an array of arrays, where each runs[i] is a run of LL data for a
    #              given heat load
    # @param timeRuns: an array of arrays, where each timeRuns[i] is a list of
    #                  timestamps that correspond to that run's LL data
    # @param obj: Either a Cryomodule or Cavity object
    ################################################################################
    def plotAndFitData(self):
        # TODO improve plots with human-readable time

        plt.rcParams.update({'legend.fontsize': 'small'})

        suffix = " ({name} Heater Calibration)".format(name=self.container.name)

        self.liquidVsTimeAxis = self.genAxis("Liquid Level vs. Time" + suffix,
                                             "Unix Time (s)",
                                             "Downstream Liquid Level (%)")

        for run in self.runs:
            # First we plot the actual run data
            self.liquidVsTimeAxis.plot(run.times, run.data, label=run.label)

            # Then we plot the linear fit to the run data
            self.liquidVsTimeAxis.plot(run.times, [run.slope * x + run.intercept
                                                   for x in run.times])

        self.liquidVsTimeAxis.legend(loc='best')
        self.heaterCalibAxis = self.genAxis("Liquid Level Rate of Change vs."
                                            " Heat Load", "Heat Load (W)",
                                            "dLL/dt (%/s)")

        self.heaterCalibAxis.plot(self.runElecHeatLoads, self.runSlopes,
                                  marker="o", linestyle="None",
                                  label="Heater Calibration Data")

        slopeStr = '{:.2e}'.format(Decimal(self.calibSlope))
        labelStr = "Calibration Fit:  {slope} %/(s*W)".format(
            slope=slopeStr)

        self.heaterCalibAxis.plot(self.runElecHeatLoads,
                                  [self.calibSlope * x + self.calibIntercept
                                   for x in self.runElecHeatLoads],
                                  label=labelStr)

        self.heaterCalibAxis.legend(loc='best')

    # noinspection PyTupleAssignmentBalance
    def processRuns(self):

        for run in self.runs:
            run.slope, run.intercept, r_val, p_val, std_err = linregress(
                run.times, run.data)

            # Print R^2 to diagnose whether or not we had a long enough data run
            print("R^2: " + str(r_val ** 2))

        # TODO we should consider whether all runs should be weighted equally
        # TODO we should probably adjust the calib slope to intersect the origin

        # We're dealing with a cryomodule here so we need to calculate the
        # fit for the heater calibration curve.
        self.calibSlope, yIntercept = polyfit(self.runElecHeatLoads,
                                              self.runSlopes, 1)

        xIntercept = -yIntercept / self.calibSlope

        self.delta = -xIntercept
        print("Delta = " + str(self.delta))

        self.calibIntercept = 0

        if IS_DEMO:
            for i, run in enumerate(self.runs):
                startTime = self.unixTimeBuff[run.startIdx]
                endTime = self.unixTimeBuff[run.endIdx]
                runStr = "Duration of run {runNum}: {duration}"
                print(runStr.format(runNum=(i + 1),
                                    duration=((endTime - startTime) / 60.0)))


    ############################################################################
    # adjustForSettle cuts off data that's corrupted because the heat load on
    # the 2 K helium bath is changing. (When the cavity heater setting or the RF
    # gradient change, it takes time for that change to become visible to the
    # helium because there are intermediate structures with heat capacity.)
    ############################################################################
    def adjustForSettle(self):

        for i, run in enumerate(self.runs):

            startIdx = run.startIdx
            elecHeatBuff = self.elecHeatDesBuff

            if i == 0:
                totalHeatDelta = (elecHeatBuff[startIdx] - self.refHeatLoad)

            else:

                prevStartIdx = self.runs[i - 1].startIdx
<<<<<<< HEAD

                elecHeatDelta = (elecHeatBuff[startIdx]
                                 - elecHeatBuff[prevStartIdx])

                totalHeatDelta = abs(elecHeatDelta)

            # Calculate the number of data points to be chopped off the
            # beginning of the data run based on the expected change in the
            # cryomodule heat load. The scale factor is derived from the
            # assumption that a 1 W change in the heat load leads to about 25
            # useless points (and that this scales linearly with the change in
            # heat load, which isn't really true).
            # TODO scale this with sample rate
            cutoff = int(totalHeatDelta * 25)

            idx = self.runs[i].startIdx
            startTime = self.unixTimeBuff[idx]
            duration = 0

            while duration < cutoff:
                idx += 1
                duration = self.unixTimeBuff[idx] - startTime

            self.runs[i].startIdx = idx

            if IS_DEMO:
                print("cutoff: " + str(cutoff))

=======

                elecHeatDelta = (elecHeatBuff[startIdx]
                                 - elecHeatBuff[prevStartIdx])

                totalHeatDelta = abs(elecHeatDelta)

            # Calculate the number of data points to be chopped off the
            # beginning of the data run based on the expected change in the
            # cryomodule heat load. The scale factor is derived from the
            # assumption that a 1 W change in the heat load leads to about 25
            # useless points (and that this scales linearly with the change in
            # heat load, which isn't really true).
            # TODO scale this with sample rate
            cutoff = int(totalHeatDelta * 25)

            idx = self.runs[i].startIdx
            startTime = self.unixTimeBuff[idx]
            duration = 0

            while duration < cutoff:
                idx += 1
                duration = self.unixTimeBuff[idx] - startTime

            self.runs[i].startIdx = idx

            if IS_DEMO:
                print("cutoff: " + str(cutoff))

>>>>>>> b9ca33a7
    ############################################################################
    # generateCSV is a function that generates a CSV data file if one doesn't
    # already exist
    ############################################################################
    def generateCSV(self):
        if isfile(self.fileName):
            return self.fileName

        csvReader = DataSession.parseRawData(self.startTime, self.numPoints,
                                             self.container.getPVs(),
                                             self.timeInt)

        if not csvReader:
            return None

        else:

            header = csvReader.next()
            trimmedHeader = deepcopy(header)

            heaterCols = []

            for heaterPV in self.container.heaterDesPVs:
                index = header.index(heaterPV)
                heaterCols.append(index)

            heaterActCols = []

            for heaterActPV in self.container.heaterActPVs:
                index = header.index(heaterActPV)
                heaterActCols.append(index)

            colsToDelete = sorted(heaterCols + heaterActCols, reverse=True)

            for index in colsToDelete:
                del trimmedHeader[index]

            trimmedHeader.append("Electric Heat Load Setpoint")
            trimmedHeader.append("Electric Heat Load Readback")

            with open(self.fileName, 'wb') as f:
                csvWriter = writer(f, delimiter=',')
                csvWriter.writerow(trimmedHeader)

                for row in csvReader:
                    trimmedRow = deepcopy(row)

                    heatLoadSetpoint = 0

                    for col in heaterCols:
                        try:
                            heatLoadSetpoint += float(row[col])
                        except ValueError:
                            heatLoadSetpoint = None
                            break

                    heatLoadAct = 0

                    for col in heaterActCols:
                        try:
                            heatLoadAct += float(row[col])
                        except ValueError:
                            heatLoadAct = None
                            break

                    for index in colsToDelete:
                        del trimmedRow[index]

                    trimmedRow.append(str(heatLoadSetpoint))
                    trimmedRow.append(str(heatLoadAct))
                    csvWriter.writerow(trimmedRow)

            return self.fileName
    ############################################################################
    # parseDataFromCSV parses CSV data to populate the given session's data
    # buffers
    ############################################################################
    def parseDataFromCSV(self):
        def linkBuffToColumn(column, dataBuff, header):
            try:
                columnDict[column] = {"idx": header.index(column),
                                      "buffer": dataBuff}
            except ValueError:
                stderr.write("Column " + column + " not found in CSV\n")

        columnDict = {}

        with open(self.fileName) as csvFile:

            csvReader = reader(csvFile)
            header = csvReader.next()

            # Figures out the CSV column that has that PV's data and maps it
            for pv, dataBuff in self.pvBuffMap.items():
                linkBuffToColumn(pv, dataBuff, header)

            linkBuffToColumn("Electric Heat Load Setpoint",
                             self.elecHeatDesBuff, header)

            linkBuffToColumn("Electric Heat Load Readback",
                             self.elecHeatActBuff, header)

            try:
                # Data fetched from the JLab archiver has the timestamp column
                # labeled "Date"
                timeIdx = header.index("Date")
                datetimeFormatStr = "%Y-%m-%d-%H:%M:%S"

            except ValueError:
                # Data exported from MyaPlot has the timestamp column labeled
                # "time"
                timeIdx = header.index("time")
                datetimeFormatStr = "%Y-%m-%d %H:%M:%S"

            timeZero = datetime.utcfromtimestamp(0)

            for row in csvReader:
                dt = datetime.strptime(row[timeIdx], datetimeFormatStr)

                self.timeBuff.append(dt)

                # We use the Unix time to make the math easier during data
                # processing
                self.unixTimeBuff.append((dt - timeZero).total_seconds())

                # Actually parsing the CSV data into the buffers
                for col, idxBuffDict in columnDict.items():
                    try:
                        idxBuffDict["buffer"].append(
                            float(row[idxBuffDict["idx"]]))
                    except ValueError:
                        stderr.write(
                            "Could not fill buffer: " + str(col) + "\n")
                        idxBuffDict["buffer"].append(None)

    def isEndOfCalibRun(self, idx, elecHeatLoad):
        # Find inflection points for the desired heater setting
        prevElecHeatLoad = (self.elecHeatDesBuff[idx - 1]
                            if idx > 0 else elecHeatLoad)

        heaterChanged = (elecHeatLoad != prevElecHeatLoad)
        liqLevelTooLow = (self.usLevelBuff[idx]
                          < UPSTREAM_LL_LOWER_LIMIT)
        valveOutsideTol = (abs(self.valvePosBuff[idx] - self.refValvePos)
                           > VALVE_POSITION_TOLERANCE)
        isLastElement = (idx == len(self.elecHeatDesBuff) - 1)

        heatersOutsideTol = (abs(elecHeatLoad - self.elecHeatActBuff[idx])
                             >= HEATER_TOLERANCE)

        # A "break" condition defining the end of a run if the desired heater
        # value changed, or if the upstream liquid level dipped below the
        # minimum, or if the valve position moved outside the tolerance, or if
        # we reached the end (which is a kinda jank way of "flushing" the last
        # run)
        return (heaterChanged or liqLevelTooLow or valveOutsideTol
                or isLastElement or heatersOutsideTol)

    def checkAndFlushRun(self, isEndOfRun, idx, runStartIdx):
        if isEndOfRun:
            runDuration = (self.unixTimeBuff[idx]
                           - self.unixTimeBuff[runStartIdx])

            if runDuration >= MIN_RUN_DURATION:
                self.addRun(runStartIdx, idx - 1)

            return idx

        return runStartIdx

    ############################################################################
    # populateRuns takes the data in an session's buffers and slices it into
    # data "runs" based on cavity heater settings.
    ############################################################################
    def populateRuns(self):
        runStartIdx = 0

        for idx, elecHeatLoad in enumerate(self.elecHeatDesBuff):
            runStartIdx = self.checkAndFlushRun(
                self.isEndOfCalibRun(idx, elecHeatLoad), idx, runStartIdx)

    def __eq__(self, other):
        return (isinstance(other, DataSession)
                and self.startTime == other.startTime
                and self.endTime == other.endTime
                and self.timeInt == other.timeInt)

    def __ne__(self, other):
        return not self.__eq__(other)


class Q0DataSession(DataSession):

    @property
    def offset(self):
        offsets = []

        for run in self.runs:
            runOffset = run.offset
            if runOffset:
                offsets.append(runOffset)

        return mean(offsets) if offsets else 0

    def plotAndFitData(self):
        # TODO improve plots with human-readable time

        plt.rcParams.update({'legend.fontsize': 'small'})

        suffix = " ({name})".format(name=self.container.name)

        self.liquidVsTimeAxis = self.genAxis("Liquid Level vs. Time" + suffix,
                                             "Unix Time (s)",
                                             "Downstream Liquid Level (%)")

        for run in self.runs:
            # First we plot the actual run data
            self.liquidVsTimeAxis.plot(run.times, run.data, label=run.label)

            # Then we plot the linear fit to the run data
            self.liquidVsTimeAxis.plot(run.times, [run.slope * x + run.intercept
                                                   for x in run.times])

        self.liquidVsTimeAxis.legend(loc='best')

    # noinspection PyTupleAssignmentBalance
    def processRuns(self):

        for run in self.runs:
            run.slope, run.intercept, r_val, p_val, std_err = linregress(
                run.times, run.data)

            # Print R^2 to diagnose whether or not we had a long enough data run
            print("R^2: " + str(r_val ** 2))

        if IS_DEMO:
            for i, run in enumerate(self.runs):
                startTime = self.unixTimeBuff[run.startIdx]
                endTime = self.unixTimeBuff[run.endIdx]
                runStr = "Duration of run {runNum}: {duration}"
                print(runStr.format(runNum=(i + 1),
                                    duration=((endTime - startTime) / 60.0)))
<<<<<<< HEAD

    @staticmethod
    def hash(startTime, endTime, timeInt, slacNum, jlabNum, calibSession=None,
             refGradVal=None):
        return (hash(startTime) ^ hash(endTime) ^ hash(timeInt) ^ hash(slacNum)
                ^ hash(jlabNum) ^ hash(calibSession) ^ hash(refGradVal))


    def __hash__(self):
        return self.hash(self.startTime, self.endTime, self.timeInt,
                         self.container.cryModNumSLAC,
                         self.container.cryModNumJLAB, self.calibSession,
                         self.refGradVal)

    def __init__(self, container, startTime, endTime, timeInt, refValvePos,
                 refHeatLoad, refGradVal, calibSession):
        # type: (Cavity, datetime, datetime, int, float, float, float, DataSession) -> None
        super(Q0DataSession, self).__init__(container, startTime, endTime,
                                            timeInt, refValvePos, refHeatLoad)
        self.fileNameFormatter = "data/q0meas_{cryoMod}_cav{cavityNum}{suff}"
        self.pvBuffMap = {container.parent.valvePV: self.valvePosBuff,
                          container.parent.dsLevelPV: self.dsLevelBuff,
                          container.parent.usLevelPV: self.usLevelBuff,
                          container.gradPV: self.gradBuff,
                          container.parent.dsPressurePV: self.dsPressBuff}
        self.refGradVal = refGradVal
        self.calibSession = calibSession

    @property
    def adjustedRunSlopes(self):
        m = self.calibSession.calibSlope
        b = self.calibSession.calibIntercept
        return [(m * run.totalHeatLoad) + b for run in self.runs
                if run.elecHeatLoadDes == 0]

    def populateRuns(self):

        runStartIdx = 0

        for idx, elecHeatLoad in enumerate(self.elecHeatDesBuff):

            try:
                gradChanged = (abs(self.gradBuff[idx] - self.gradBuff[idx - 1])
                               > GRAD_TOLERANCE) if idx != 0 else False
            except TypeError:
                gradChanged = False

            isEndOfQ0Run = (self.isEndOfCalibRun(idx, elecHeatLoad)
                            or gradChanged)

            runStartIdx = self.checkAndFlushRun(isEndOfQ0Run, idx, runStartIdx)

    # Approximates the expected heat load on a cavity from its RF gradient. A
    # cavity with the design Q of 2.7E10 should produce about 9.6 W of heat with
    # a gradient of 16 MV/m. The heat scales quadratically with the gradient. We
    # don't know the correct Q yet when we call this function so we assume the
    # design values.
    @staticmethod
    def approxHeatFromGrad(grad):
        # Gradients < 0 are non-physical so assume no heat load in that case.
        # The gradient values we're working with are readbacks from cavity
        # gradient PVs so it's possible that they could go negative.
        return ((grad / 16) ** 2) * 9.6 if grad > 0 else 0

    def adjustForSettle(self):

        for i, run in enumerate(self.runs):

            startIdx = run.startIdx
            elecHeatBuff = self.elecHeatDesBuff

            if i == 0:
                totalHeatDelta = (elecHeatBuff[startIdx] - self.refHeatLoad)
                # This is the big difference, I think
                totalHeatDelta += self.approxHeatFromGrad(
                    self.gradBuff[startIdx])

            else:

                prevStartIdx = self.runs[i - 1].startIdx

                elecHeatDelta = (elecHeatBuff[startIdx]
                                 - elecHeatBuff[prevStartIdx])

                currGrad = self.gradBuff[startIdx]
                currGradHeatLoad = self.approxHeatFromGrad(currGrad)

                prevGrad = self.gradBuff[prevStartIdx]
                prevGradHeatLoad = self.approxHeatFromGrad(prevGrad)

                gradHeatDelta = currGradHeatLoad - prevGradHeatLoad
                totalHeatDelta = abs(elecHeatDelta + gradHeatDelta)

            cutoff = int(totalHeatDelta * 25)

=======

    @staticmethod
    def hash(startTime, endTime, timeInt, slacNum, jlabNum, calibSession=None,
             refGradVal=None):
        return (hash(startTime) ^ hash(endTime) ^ hash(timeInt) ^ hash(slacNum)
                ^ hash(jlabNum) ^ hash(calibSession) ^ hash(refGradVal))


    def __hash__(self):
        return self.hash(self.startTime, self.endTime, self.timeInt,
                         self.container.cryModNumSLAC,
                         self.container.cryModNumJLAB, self.calibSession,
                         self.refGradVal)

    def __init__(self, container, startTime, endTime, timeInt, refValvePos,
                 refHeatLoad, refGradVal, calibSession):
        # type: (Cavity, datetime, datetime, int, float, float, float, DataSession) -> None
        super(Q0DataSession, self).__init__(container, startTime, endTime,
                                            timeInt, refValvePos, refHeatLoad)
        self.fileNameFormatter = "data/q0meas_{cryoMod}_cav{cavityNum}{suff}"
        self.pvBuffMap = {container.parent.valvePV: self.valvePosBuff,
                          container.parent.dsLevelPV: self.dsLevelBuff,
                          container.parent.usLevelPV: self.usLevelBuff,
                          container.gradPV: self.gradBuff,
                          container.parent.dsPressurePV: self.dsPressBuff}
        self.refGradVal = refGradVal
        self.calibSession = calibSession

    @property
    def adjustedRunSlopes(self):
        m = self.calibSession.calibSlope
        b = self.calibSession.calibIntercept
        return [(m * run.totalHeatLoad) + b for run in self.runs
                if run.elecHeatLoadDes == 0]

    def populateRuns(self):

        runStartIdx = 0

        for idx, elecHeatLoad in enumerate(self.elecHeatDesBuff):

            try:
                gradChanged = (abs(self.gradBuff[idx] - self.gradBuff[idx - 1])
                               > GRAD_TOLERANCE) if idx != 0 else False
            except TypeError:
                gradChanged = False

            isEndOfQ0Run = (self.isEndOfCalibRun(idx, elecHeatLoad)
                            or gradChanged)

            runStartIdx = self.checkAndFlushRun(isEndOfQ0Run, idx, runStartIdx)

    # Approximates the expected heat load on a cavity from its RF gradient. A
    # cavity with the design Q of 2.7E10 should produce about 9.6 W of heat with
    # a gradient of 16 MV/m. The heat scales quadratically with the gradient. We
    # don't know the correct Q yet when we call this function so we assume the
    # design values.
    @staticmethod
    def approxHeatFromGrad(grad):
        # Gradients < 0 are non-physical so assume no heat load in that case.
        # The gradient values we're working with are readbacks from cavity
        # gradient PVs so it's possible that they could go negative.
        return ((grad / 16) ** 2) * 9.6 if grad > 0 else 0

    def adjustForSettle(self):

        for i, run in enumerate(self.runs):

            startIdx = run.startIdx
            elecHeatBuff = self.elecHeatDesBuff

            if i == 0:
                totalHeatDelta = (elecHeatBuff[startIdx] - self.refHeatLoad)
                # This is the big difference, I think
                totalHeatDelta += self.approxHeatFromGrad(
                    self.gradBuff[startIdx])

            else:

                prevStartIdx = self.runs[i - 1].startIdx

                elecHeatDelta = (elecHeatBuff[startIdx]
                                 - elecHeatBuff[prevStartIdx])

                currGrad = self.gradBuff[startIdx]
                currGradHeatLoad = self.approxHeatFromGrad(currGrad)

                prevGrad = self.gradBuff[prevStartIdx]
                prevGradHeatLoad = self.approxHeatFromGrad(prevGrad)

                gradHeatDelta = currGradHeatLoad - prevGradHeatLoad
                totalHeatDelta = abs(elecHeatDelta + gradHeatDelta)

            cutoff = int(totalHeatDelta * 25)

>>>>>>> b9ca33a7
            idx = self.runs[i].startIdx
            startTime = self.unixTimeBuff[idx]
            duration = 0

            while duration < cutoff:
                idx += 1
                duration = self.unixTimeBuff[idx] - startTime

            self.runs[i].startIdx = idx

            if IS_DEMO:
                print("cutoff: " + str(cutoff))

    @property
    def fileName(self):
        if not self._dataFileName:
            suffixStr = "{start}{nPoints}.csv"
            suffix = suffixStr.format(
                start=self.startTime.strftime("_%Y-%m-%d--%H-%M_"),
                nPoints=self.numPoints)
            cryoModStr = "CM{cryMod}".format(
                cryMod=self.container.cryModNumSLAC)

            self._dataFileName = self.fileNameFormatter.format(
                cryoMod=cryoModStr, suff=suffix,
                cavityNum=self.container.cavNum)

        return self._dataFileName

    def addRun(self, startIdx, endIdx):
        self.runs.append(Q0DataRun(startIdx, endIdx, self, len(self.runs) + 1))


# There are two types of data runs that we need to store - cryomodule heater
# calibration runs and cavity Q0 measurement runs. The DataRun class stores
# information that is common to both data run types.
class DataRun(object):

    def __init__(self, runStartIdx=None, runEndIdx=None, container=None,
                 num=None):
        # type: (int, int, DataSession, int) -> None
        # startIdx and endIdx define the beginning and the end of this data run
        # within the cryomodule or cavity's data buffers
        self.startIdx = runStartIdx
        self.endIdx = runEndIdx

        # All data runs have liquid level information which gets fitted with a
        # line (giving us dLL/dt). The slope and intercept parametrize the line.
        self.slope = None
        self.intercept = None

        self.dataSession = container
        self.num = num

    @property
    def data(self):
        return self.dataSession.dsLevelBuff[self.startIdx:self.endIdx]

    @property
    def times(self):
        return self.dataSession.unixTimeBuff[self.startIdx:self.endIdx]

    # elecHeatLoad is the electric heat load over baseline for this run
    @property
    def elecHeatLoad(self):
        return (self.dataSession.elecHeatActBuff[self.endIdx]
                - self.dataSession.elecHeatActBuff[0]) + self.dataSession.delta

    @property
    def elecHeatLoadDes(self):
        return (self.dataSession.elecHeatDesBuff[self.endIdx]
                - self.dataSession.refHeatLoad)

    @property
    def label(self):
        labelStr = "{slope} %/s @ {heatLoad} W Electric Load"

        return labelStr.format(slope='%.2E' % Decimal(self.slope),
                               heatLoad=round(self.elecHeatLoad, 2))


# Q0DataRun stores all the information about cavity Q0 measurement runs that
# isn't included in the parent class DataRun
class Q0DataRun(DataRun):

    def __init__(self, runStartIdx, runEndIdx, dataSession, num):
        # type: (int, int, Q0DataSession, int) -> None
        super(Q0DataRun, self).__init__(runStartIdx, runEndIdx, dataSession,
                                        num)

        # The average gradient
        self.grad = None
        self._calculatedQ0 = None

    # Q0 measurement runs have a total heat load value which we calculate
    # by projecting the run's dLL/dt on the cryomodule's heater calibration
    # curve
    @property
    def totalHeatLoad(self):
        if self.elecHeatLoadDes != 0:
            return self.elecHeatLoad
        else:
            return (((self.slope - self.dataSession.calibSession.calibIntercept)
                    / self.dataSession.calibSession.calibSlope)
                    + self.dataSession.offset)

    # The RF heat load is equal to the total heat load minus the electric
    # heat load
    @property
    def rfHeatLoad(self):
        if self.elecHeatLoadDes != 0:
            return 0
        else:
            return self.totalHeatLoad - self.elecHeatLoad

    @property
    def offset(self):
        if self.elecHeatLoadDes != 0:
            calcHeatLoad = ((self.slope
                             - self.dataSession.calibSession.calibIntercept)
                            / self.dataSession.calibSession.calibSlope)
            return (self.elecHeatLoad - calcHeatLoad)
        else:
            return None

    # The calculated Q0 value for this run
    # Magical formula from Mike Drury (drury@jlab.org) to calculate Q0 from the
    # measured heat load on a cavity, the RF gradient used during the test, and
    # the pressure of the incoming 2 K helium.
    @property
    def q0(self):
        if self.elecHeatLoadDes != 0:
            return None

        if not self._calculatedQ0:
            q0s = []
            numInvalidGrads = self.dataSession.gradBuff.count(0)

            for idx in range(self.startIdx, self.endIdx):
                archiveGrad = self.dataSession.gradBuff[idx]

                q0s.append(self.calcQ0(archiveGrad if archiveGrad
                                       else self.dataSession.refGradVal,
                                       self.rfHeatLoad,
                                       self.dataSession.dsPressBuff[idx]))

            if numInvalidGrads:
                stderr.write("\nGradient buffer had {NUM} invalid points (used "
                             "reference gradient value instead) - "
                             "Consider refetching the data from the archiver\n"
                             .format(NUM=numInvalidGrads))
                stderr.flush()

            self._calculatedQ0 = mean(q0s)

        return self._calculatedQ0

    @property
    def label(self):
        # This is a heater run. It could be part of a cryomodule heater
        # calibration or it could be part of a cavity Q0 measurement.
        if self.elecHeatLoadDes != 0:
            return super(Q0DataRun, self).label

        # This is an RF run taken during a cavity Q0 measurement.
        else:

            labelStr = "{slope} %/s @ {grad} MV/m\nCalculated Q0: {Q0}"
            q0Str = '{:.2e}'.format(Decimal(self.q0))

            return labelStr.format(slope='%.2E' % Decimal(self.slope),
                                   grad=self.dataSession.refGradVal, Q0=q0Str)

    def printReport(self):
        reportStr = ("\n{cavName} run {runNum} total heat load: {TOT} W\n"
                     "            Electric heat load: {ELEC} W\n"
                     "                  RF heat load: {RF} W\n"
                     "                 Calculated Q0: {{Q0Val}}\n")

        report = reportStr.format(cavName=self.dataSession.container.name,
                                  runNum=self.num,
                                  TOT=round(self.totalHeatLoad, 2),
                                  ELEC=round(self.elecHeatLoad, 2),
                                  RF=round(self.rfHeatLoad, 2))

        if self.elecHeatLoadDes != 0:
            print(report.format(Q0Val=None))

        else:
            Q0 = '{:.2e}'.format(Decimal(self.q0))
            print(report.format(Q0Val=Q0))

    @staticmethod
    def calcQ0(grad, rfHeatLoad, avgPressure=None):
        # The initial Q0 calculation doesn't account for the temperature
        # variation of the 2 K helium
        uncorrectedQ0 = ((grad * 1000000) ** 2) / (939.3 * rfHeatLoad)

        # We can correct Q0 for the helium temperature!
        if avgPressure:
            tempFromPress = (avgPressure * 0.0125) + 1.705

            C1 = 271
            C2 = 0.0000726
            C3 = 0.00000214
            C4 = grad - 0.7
            C5 = 0.000000043
            C6 = -17.02
            C7 = C2 - (C3 * C4) + (C5 * (C4 ** 2))

            correctedQ0 = C1 / ((C7 / 2) * exp(C6 / 2)
                                + C1 / uncorrectedQ0
                                - (C7 / tempFromPress)
                                * exp(C6 / tempFromPress))
            return correctedQ0

        else:
            return uncorrectedQ0


def main():
    cryomodule = Cryomodule(cryModNumSLAC=12, cryModNumJLAB=2)
    for idx, cav in cryomodule.cavities.items():
        print(cav.gradientPV)
        print(cav.heaterPV)


if __name__ == '__main__':
    main()<|MERGE_RESOLUTION|>--- conflicted
+++ resolved
@@ -48,76 +48,65 @@
 
 
 class Container(object):
-<<<<<<< HEAD
+
+    def __init__(self, cryModNumSLAC, cryModNumJLAB):
+        self.cryModNumSLAC = cryModNumSLAC
+        self.cryModNumJLAB = cryModNumJLAB
+        self.name = None
+
+        self.name = self.addNumToStr("CM{CM}")
+
+        self.dsPressurePV = self.addNumToStr("CPT:CM0{CM}:2302:DS:PRESS")
+        self.jtModePV = self.addNumToStr("CPV:CM0{CM}:3001:JT:MODE")
+        self.jtPosSetpointPV = self.addNumToStr("CPV:CM0{CM}:3001:JT:POS_SETPT")
+
+        lvlFormatStr = self.addNumToStr("CLL:CM0{CM}:{{INFIX}}:{{LOC}}:LVL")
+
+        self.dsLevelPV = lvlFormatStr.format(INFIX="2301", LOC="DS")
+        self.usLevelPV = lvlFormatStr.format(INFIX="2601", LOC="US")
+
+        self.cvMaxPV = self.addNumToStr("CPID:CM0{CM}:3001:JT:CV_{SUFF}", "MAX")
+        self.cvMinPV = self.addNumToStr("CPID:CM0{CM}:3001:JT:CV_{SUFF}", "MIN")
+        self.valvePV = self.addNumToStr("CPID:CM0{CM}:3001:JT:CV_{SUFF}",
+                                        "VALUE")
+
+        self.dataSessions = {}
+
+        self.heaterDesPVs = None
+        self.heaterActPVs = None
+
+    @staticmethod
+    def makeTimeFromStr(row, idx):
+        return datetime.strptime(row[idx], "%m/%d/%y %H:%M")
+
+    @staticmethod
+    def getTimeParams(row, indices):
+        startTime = Container.makeTimeFromStr(row, indices["startIdx"])
+        endTime = Container.makeTimeFromStr(row, indices["endIdx"])
+
+        timeIntervalStr = row[indices["timeIntIdx"]]
+        timeInterval = (int(timeIntervalStr) if timeIntervalStr
+                        else MYSAMPLER_TIME_INTERVAL)
+
+        return startTime, endTime, timeInterval
+
+    def addDataSessionFromRow(self, row, indices, calibSession=None,
+                              refGradVal=None):
+        # type: ([], dict, DataSession, float) -> DataSession
+
+        startTime, endTime, timeInterval = Container.getTimeParams(row, indices)
+
+        refHeatLoad = float(row[indices["refHeatIdx"]])
+
+        return self.addDataSession(startTime, endTime, timeInterval,
+                                   float(row[indices["jtIdx"]]), refHeatLoad)
+
     def addNumToStr(self, formatStr, suffix=None):
         if suffix:
             return formatStr.format(CM=self.cryModNumJLAB, SUFF=suffix)
         else:
             return formatStr.format(CM=self.cryModNumJLAB)
-=======
->>>>>>> b9ca33a7
-
-    def __init__(self, cryModNumSLAC, cryModNumJLAB):
-        self.cryModNumSLAC = cryModNumSLAC
-        self.cryModNumJLAB = cryModNumJLAB
-        self.name = None
-
-        self.name = self.addNumToStr("CM{CM}")
-
-        self.dsPressurePV = self.addNumToStr("CPT:CM0{CM}:2302:DS:PRESS")
-        self.jtModePV = self.addNumToStr("CPV:CM0{CM}:3001:JT:MODE")
-        self.jtPosSetpointPV = self.addNumToStr("CPV:CM0{CM}:3001:JT:POS_SETPT")
-
-        lvlFormatStr = self.addNumToStr("CLL:CM0{CM}:{{INFIX}}:{{LOC}}:LVL")
-
-        self.dsLevelPV = lvlFormatStr.format(INFIX="2301", LOC="DS")
-        self.usLevelPV = lvlFormatStr.format(INFIX="2601", LOC="US")
-
-        self.cvMaxPV = self.addNumToStr("CPID:CM0{CM}:3001:JT:CV_{SUFF}", "MAX")
-        self.cvMinPV = self.addNumToStr("CPID:CM0{CM}:3001:JT:CV_{SUFF}", "MIN")
-        self.valvePV = self.addNumToStr("CPID:CM0{CM}:3001:JT:CV_{SUFF}",
-                                        "VALUE")
-
-        self.dataSessions = {}
-
-        self.heaterDesPVs = None
-        self.heaterActPVs = None
-
-<<<<<<< HEAD
-=======
-    @staticmethod
-    def makeTimeFromStr(row, idx):
-        return datetime.strptime(row[idx], "%m/%d/%y %H:%M")
-
-    @staticmethod
-    def getTimeParams(row, indices):
-        startTime = Container.makeTimeFromStr(row, indices["startIdx"])
-        endTime = Container.makeTimeFromStr(row, indices["endIdx"])
-
-        timeIntervalStr = row[indices["timeIntIdx"]]
-        timeInterval = (int(timeIntervalStr) if timeIntervalStr
-                        else MYSAMPLER_TIME_INTERVAL)
-
-        return startTime, endTime, timeInterval
-
-    def addDataSessionFromRow(self, row, indices, calibSession=None,
-                              refGradVal=None):
-        # type: ([], dict, DataSession, float) -> DataSession
-
-        startTime, endTime, timeInterval = Container.getTimeParams(row, indices)
-
-        refHeatLoad = float(row[indices["refHeatIdx"]])
-
-        return self.addDataSession(startTime, endTime, timeInterval,
-                                   float(row[indices["jtIdx"]]), refHeatLoad)
-
-    def addNumToStr(self, formatStr, suffix=None):
-        if suffix:
-            return formatStr.format(CM=self.cryModNumJLAB, SUFF=suffix)
-        else:
-            return formatStr.format(CM=self.cryModNumJLAB)
-
->>>>>>> b9ca33a7
+
     def addDataSession(self, startTime, endTime, timeInt, refValvePos,
                        refHeatLoad, refGradVal=None):
         # type: (datetime, datetime, int, float, float, None) -> DataSession
@@ -136,7 +125,6 @@
         return ([self.valvePV, self.dsLevelPV, self.usLevelPV]
                 + self.heaterDesPVs + self.heaterActPVs)
 
-<<<<<<< HEAD
 
 class Cryomodule(Container):
     def __init__(self, cryModNumSLAC, cryModNumJLAB):
@@ -160,31 +148,6 @@
             self.heaterDesPVs.append(heaterDesStr.format(CAV=i))
             self.heaterActPVs.append(heaterActStr.format(CAV=i))
 
-=======
-
-class Cryomodule(Container):
-    def __init__(self, cryModNumSLAC, cryModNumJLAB):
-        super(Cryomodule, self).__init__(cryModNumSLAC, cryModNumJLAB)
-
-        self.name = self.addNumToStr("CM{CM}")
-
-        # Give each cryomodule 8 cavities
-        cavities = {}
-
-        self.heaterDesPVs = []
-        self.heaterActPVs = []
-
-        heaterDesStr = self.addNumToStr("CHTR:CM0{CM}:1{{CAV}}55:HV:{SUFF}",
-                                        "POWER_SETPT")
-        heaterActStr = self.addNumToStr("CHTR:CM0{CM}:1{{CAV}}55:HV:{SUFF}",
-                                        "POWER")
-
-        for i in range(1, 9):
-            cavities[i] = Cavity(cryMod=self, cavNumber=i)
-            self.heaterDesPVs.append(heaterDesStr.format(CAV=i))
-            self.heaterActPVs.append(heaterActStr.format(CAV=i))
-
->>>>>>> b9ca33a7
         self.cavities = OrderedDict(sorted(cavities.items()))
 
 
@@ -200,8 +163,6 @@
         self.cavNum = cavNumber
         self.delta = 0
 
-<<<<<<< HEAD
-=======
     def addDataSessionFromRow(self, row, indices, calibSession=None,
                               refGradVal=None):
         # type: ([], dict, DataSession, float) -> Q0DataSession
@@ -220,7 +181,6 @@
                                    float(row[indices["jtIdx"]]), refHeatLoad,
                                    refGradVal, calibSession)
 
->>>>>>> b9ca33a7
     def genPV(self, formatStr, suffix):
         return formatStr.format(CM=self.cryModNumJLAB, CAV=self.cavNum,
                                 SUFF=suffix)
@@ -557,7 +517,6 @@
             else:
 
                 prevStartIdx = self.runs[i - 1].startIdx
-<<<<<<< HEAD
 
                 elecHeatDelta = (elecHeatBuff[startIdx]
                                  - elecHeatBuff[prevStartIdx])
@@ -586,36 +545,6 @@
             if IS_DEMO:
                 print("cutoff: " + str(cutoff))
 
-=======
-
-                elecHeatDelta = (elecHeatBuff[startIdx]
-                                 - elecHeatBuff[prevStartIdx])
-
-                totalHeatDelta = abs(elecHeatDelta)
-
-            # Calculate the number of data points to be chopped off the
-            # beginning of the data run based on the expected change in the
-            # cryomodule heat load. The scale factor is derived from the
-            # assumption that a 1 W change in the heat load leads to about 25
-            # useless points (and that this scales linearly with the change in
-            # heat load, which isn't really true).
-            # TODO scale this with sample rate
-            cutoff = int(totalHeatDelta * 25)
-
-            idx = self.runs[i].startIdx
-            startTime = self.unixTimeBuff[idx]
-            duration = 0
-
-            while duration < cutoff:
-                idx += 1
-                duration = self.unixTimeBuff[idx] - startTime
-
-            self.runs[i].startIdx = idx
-
-            if IS_DEMO:
-                print("cutoff: " + str(cutoff))
-
->>>>>>> b9ca33a7
     ############################################################################
     # generateCSV is a function that generates a CSV data file if one doesn't
     # already exist
@@ -858,7 +787,6 @@
                 runStr = "Duration of run {runNum}: {duration}"
                 print(runStr.format(runNum=(i + 1),
                                     duration=((endTime - startTime) / 60.0)))
-<<<<<<< HEAD
 
     @staticmethod
     def hash(startTime, endTime, timeInt, slacNum, jlabNum, calibSession=None,
@@ -954,103 +882,6 @@
 
             cutoff = int(totalHeatDelta * 25)
 
-=======
-
-    @staticmethod
-    def hash(startTime, endTime, timeInt, slacNum, jlabNum, calibSession=None,
-             refGradVal=None):
-        return (hash(startTime) ^ hash(endTime) ^ hash(timeInt) ^ hash(slacNum)
-                ^ hash(jlabNum) ^ hash(calibSession) ^ hash(refGradVal))
-
-
-    def __hash__(self):
-        return self.hash(self.startTime, self.endTime, self.timeInt,
-                         self.container.cryModNumSLAC,
-                         self.container.cryModNumJLAB, self.calibSession,
-                         self.refGradVal)
-
-    def __init__(self, container, startTime, endTime, timeInt, refValvePos,
-                 refHeatLoad, refGradVal, calibSession):
-        # type: (Cavity, datetime, datetime, int, float, float, float, DataSession) -> None
-        super(Q0DataSession, self).__init__(container, startTime, endTime,
-                                            timeInt, refValvePos, refHeatLoad)
-        self.fileNameFormatter = "data/q0meas_{cryoMod}_cav{cavityNum}{suff}"
-        self.pvBuffMap = {container.parent.valvePV: self.valvePosBuff,
-                          container.parent.dsLevelPV: self.dsLevelBuff,
-                          container.parent.usLevelPV: self.usLevelBuff,
-                          container.gradPV: self.gradBuff,
-                          container.parent.dsPressurePV: self.dsPressBuff}
-        self.refGradVal = refGradVal
-        self.calibSession = calibSession
-
-    @property
-    def adjustedRunSlopes(self):
-        m = self.calibSession.calibSlope
-        b = self.calibSession.calibIntercept
-        return [(m * run.totalHeatLoad) + b for run in self.runs
-                if run.elecHeatLoadDes == 0]
-
-    def populateRuns(self):
-
-        runStartIdx = 0
-
-        for idx, elecHeatLoad in enumerate(self.elecHeatDesBuff):
-
-            try:
-                gradChanged = (abs(self.gradBuff[idx] - self.gradBuff[idx - 1])
-                               > GRAD_TOLERANCE) if idx != 0 else False
-            except TypeError:
-                gradChanged = False
-
-            isEndOfQ0Run = (self.isEndOfCalibRun(idx, elecHeatLoad)
-                            or gradChanged)
-
-            runStartIdx = self.checkAndFlushRun(isEndOfQ0Run, idx, runStartIdx)
-
-    # Approximates the expected heat load on a cavity from its RF gradient. A
-    # cavity with the design Q of 2.7E10 should produce about 9.6 W of heat with
-    # a gradient of 16 MV/m. The heat scales quadratically with the gradient. We
-    # don't know the correct Q yet when we call this function so we assume the
-    # design values.
-    @staticmethod
-    def approxHeatFromGrad(grad):
-        # Gradients < 0 are non-physical so assume no heat load in that case.
-        # The gradient values we're working with are readbacks from cavity
-        # gradient PVs so it's possible that they could go negative.
-        return ((grad / 16) ** 2) * 9.6 if grad > 0 else 0
-
-    def adjustForSettle(self):
-
-        for i, run in enumerate(self.runs):
-
-            startIdx = run.startIdx
-            elecHeatBuff = self.elecHeatDesBuff
-
-            if i == 0:
-                totalHeatDelta = (elecHeatBuff[startIdx] - self.refHeatLoad)
-                # This is the big difference, I think
-                totalHeatDelta += self.approxHeatFromGrad(
-                    self.gradBuff[startIdx])
-
-            else:
-
-                prevStartIdx = self.runs[i - 1].startIdx
-
-                elecHeatDelta = (elecHeatBuff[startIdx]
-                                 - elecHeatBuff[prevStartIdx])
-
-                currGrad = self.gradBuff[startIdx]
-                currGradHeatLoad = self.approxHeatFromGrad(currGrad)
-
-                prevGrad = self.gradBuff[prevStartIdx]
-                prevGradHeatLoad = self.approxHeatFromGrad(prevGrad)
-
-                gradHeatDelta = currGradHeatLoad - prevGradHeatLoad
-                totalHeatDelta = abs(elecHeatDelta + gradHeatDelta)
-
-            cutoff = int(totalHeatDelta * 25)
-
->>>>>>> b9ca33a7
             idx = self.runs[i].startIdx
             startTime = self.unixTimeBuff[idx]
             duration = 0
