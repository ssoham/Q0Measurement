{
    "08/12/22 12:45:45": {
        "Start Time": "08/12/22 12:45:45",
        "Cavity Amplitudes": {
            "2": 16.6,
            "3": 16.6,
            "4": 16.6,
            "6": 16.6,
            "7": 16.6
        },
        "Calculated Adjusted Heat Load": 67.49329161096372,
        "Calculated Raw Heat Load": 114.06026702256712,
        "Calculated Adjustment": -46.566975411603394,
        "Calculated Q0": 20217591693.282673,
        "Calibration Used": "08/11/22 15:50:31"
    },
    "08/12/22 13:47:20": {
        "Start Time": "08/12/22 13:47:20",
        "Cavity Amplitudes": {
            "2": 16.6,
            "3": 16.6,
            "4": 16.6,
            "6": 16.6,
            "7": 16.6
        },
        "Calculated Adjusted Heat Load": 71.29396695311051,
        "Calculated Raw Heat Load": 116.36530971994688,
        "Calculated Adjustment": -45.071342766836366,
        "Calculated Q0": 19147246800.94432,
        "Calibration Used": "08/11/22 15:50:31"
    },
    "08/12/22 14:48:05": {
        "Start Time": "08/12/22 14:48:05",
        "Cavity Amplitudes": {
            "2": 16.6,
            "3": 16.6,
            "4": 16.6,
            "6": 16.6,
            "7": 16.6
        },
        "Calculated Adjusted Heat Load": 72.60766081337599,
        "Calculated Raw Heat Load": 118.0497350614729,
        "Calculated Adjustment": -45.442074248096915,
        "Calculated Q0": 18805772520.243053,
        "Calibration Used": "08/11/22 15:50:31"
    },
    "11/17/22 23:19:30": {
        "Start Time": "11/17/22 23:19:30",
        "Cavity Amplitudes": {
            "2": 16.6,
            "3": 16.6,
            "4": 16.6,
            "6": 16.6,
            "7": 16.6
        },
        "Calculated Adjusted Heat Load": 60.86181812873767,
        "Calculated Raw Heat Load": 107.43378136980652,
        "Calculated Adjustment": -46.57196324106886,
        "Calculated Q0": 22451057036.335407,
        "Calibration Used": "11/17/22 18:56:27"
    },
    "11/17/22 23:58:46": {
        "Start Time": "11/17/22 23:58:46",
        "Cavity Amplitudes": {
            "2": 16.6,
            "3": 16.6,
            "4": 16.6,
            "6": 16.6,
            "7": 16.6
        },
        "Calculated Adjusted Heat Load": 63.307406270434186,
        "Calculated Raw Heat Load": 111.4475549511828,
        "Calculated Adjustment": -48.14014868074861,
        "Calculated Q0": 21583901023.79408,
        "Calibration Used": "11/17/22 18:56:27"
    },
<<<<<<< HEAD
    "05/19/23 20:18:23": {
        "Start Time": "05/19/23 20:18:23",
        "Cavity Amplitudes": {
            "2": 16.6,
            "3": 16.6,
            "4": 16.6,
            "5": 10.3,
            "6": 16.6,
            "7": 16.6
        },
        "Calculated Adjusted Heat Load": 61.23570352921191,
        "Calculated Raw Heat Load": 61.10530617665675,
        "Calculated Adjustment": 0.13039735255516405,
        "Calculated Q0": 23945090558.2179,
        "Calibration Used": "05/18/23 21:00:38"
    },
    "05/19/23 21:10:04": {
        "Start Time": "05/19/23 21:10:04",
        "Cavity Amplitudes": {
            "2": 16.6,
            "3": 16.6,
            "4": 16.6,
            "5": 10.3,
            "6": 16.6,
            "8": 15.6
        },
        "Calculated Adjusted Heat Load": 59.84283481551475,
        "Calculated Raw Heat Load": 59.76665012075715,
        "Calculated Adjustment": 0.07618469475760037,
        "Calculated Q0": 23970727473.1758,
        "Calibration Used": "05/18/23 21:00:38"
    },
    "05/19/23 22:05:33": {
        "Start Time": "05/19/23 22:05:33",
        "Cavity Amplitudes": {
            "2": 16.6,
            "3": 16.6,
            "4": 16.6,
            "5": 10.3,
            "7": 16.6,
            "8": 15.6
        },
        "Calculated Adjusted Heat Load": 54.49423271194643,
        "Calculated Raw Heat Load": 53.92380025351341,
        "Calculated Adjustment": 0.570432458433018,
        "Calculated Q0": 26323451367.184944,
        "Calibration Used": "05/18/23 21:00:38"
    },
    "05/19/23 22:58:38": {
        "Start Time": "05/19/23 22:58:38",
        "Cavity Amplitudes": {
            "2": 16.6,
            "3": 16.6,
            "4": 16.6,
            "6": 16.6,
            "7": 16.6,
            "8": 15.6
        },
        "Calculated Adjusted Heat Load": 68.79680134720857,
        "Calculated Raw Heat Load": 68.35438240814749,
        "Calculated Adjustment": 0.44241893906108487,
        "Calculated Q0": 23285047088.28704,
        "Calibration Used": "05/18/23 21:00:38"
    },
    "05/20/23 00:32:15": {
        "Start Time": "05/20/23 00:32:15",
        "Cavity Amplitudes": {
            "2": 16.6,
            "4": 16.6,
            "5": 10.3,
            "6": 16.6,
            "7": 16.6,
            "8": 15.6
        },
        "Calculated Adjusted Heat Load": 50.10823731663079,
        "Calculated Raw Heat Load": 65.08274946190271,
        "Calculated Adjustment": -14.974512145271916,
        "Calculated Q0": 28627554298.52013,
        "Calibration Used": "05/18/23 21:00:38"
    },
    "05/22/23 12:26:54": {
        "Start Time": "05/22/23 12:26:54",
=======
    "05/22/23 11:23:04": {
        "Start Time": "05/22/23 11:23:04",
>>>>>>> 5edd2995
        "Cavity Amplitudes": {
            "1": 0.0,
            "2": 16.6,
            "3": 16.6,
            "4": 16.6,
            "5": 10.3,
            "6": 16.6,
<<<<<<< HEAD
            "7": 0.0,
            "8": 15.6
        },
        "Calculated Adjusted Heat Load": 61.51785232089685,
        "Calculated Raw Heat Load": 60.80044287468674,
        "Calculated Adjustment": 0.7174094462101124,
        "Calculated Q0": 23318048834.05702,
        "Calibration Used": "05/18/23 21:00:38"
    },
    "05/22/23 13:21:29": {
        "Start Time": "05/22/23 13:21:29",
        "Cavity Amplitudes": {
            "1": 0.0,
            "2": 16.6,
            "3": 16.6,
            "4": 16.6,
            "5": 10.3,
            "6": 0.0,
            "7": 16.6,
            "8": 15.6
        },
        "Calculated Adjusted Heat Load": 53.05319640953866,
        "Calculated Raw Heat Load": 55.83343546320813,
        "Calculated Adjustment": -2.780239053669476,
        "Calculated Q0": 27038451623.379856,
        "Calibration Used": "05/18/23 21:00:38"
=======
            "7": 16.6,
            "8": 0.0
        },
        "Calculated Adjusted Heat Load": 51.90157054984995,
        "Calculated Raw Heat Load": 105.21770236634599,
        "Calculated Adjustment": -53.31613181649604,
        "Calculated Q0": 28251446938.293118,
        "Calibration Used": "05/22/23 09:43:48"
>>>>>>> 5edd2995
    }
}<|MERGE_RESOLUTION|>--- conflicted
+++ resolved
@@ -74,93 +74,8 @@
         "Calculated Q0": 21583901023.79408,
         "Calibration Used": "11/17/22 18:56:27"
     },
-<<<<<<< HEAD
-    "05/19/23 20:18:23": {
-        "Start Time": "05/19/23 20:18:23",
-        "Cavity Amplitudes": {
-            "2": 16.6,
-            "3": 16.6,
-            "4": 16.6,
-            "5": 10.3,
-            "6": 16.6,
-            "7": 16.6
-        },
-        "Calculated Adjusted Heat Load": 61.23570352921191,
-        "Calculated Raw Heat Load": 61.10530617665675,
-        "Calculated Adjustment": 0.13039735255516405,
-        "Calculated Q0": 23945090558.2179,
-        "Calibration Used": "05/18/23 21:00:38"
-    },
-    "05/19/23 21:10:04": {
-        "Start Time": "05/19/23 21:10:04",
-        "Cavity Amplitudes": {
-            "2": 16.6,
-            "3": 16.6,
-            "4": 16.6,
-            "5": 10.3,
-            "6": 16.6,
-            "8": 15.6
-        },
-        "Calculated Adjusted Heat Load": 59.84283481551475,
-        "Calculated Raw Heat Load": 59.76665012075715,
-        "Calculated Adjustment": 0.07618469475760037,
-        "Calculated Q0": 23970727473.1758,
-        "Calibration Used": "05/18/23 21:00:38"
-    },
-    "05/19/23 22:05:33": {
-        "Start Time": "05/19/23 22:05:33",
-        "Cavity Amplitudes": {
-            "2": 16.6,
-            "3": 16.6,
-            "4": 16.6,
-            "5": 10.3,
-            "7": 16.6,
-            "8": 15.6
-        },
-        "Calculated Adjusted Heat Load": 54.49423271194643,
-        "Calculated Raw Heat Load": 53.92380025351341,
-        "Calculated Adjustment": 0.570432458433018,
-        "Calculated Q0": 26323451367.184944,
-        "Calibration Used": "05/18/23 21:00:38"
-    },
-    "05/19/23 22:58:38": {
-        "Start Time": "05/19/23 22:58:38",
-        "Cavity Amplitudes": {
-            "2": 16.6,
-            "3": 16.6,
-            "4": 16.6,
-            "6": 16.6,
-            "7": 16.6,
-            "8": 15.6
-        },
-        "Calculated Adjusted Heat Load": 68.79680134720857,
-        "Calculated Raw Heat Load": 68.35438240814749,
-        "Calculated Adjustment": 0.44241893906108487,
-        "Calculated Q0": 23285047088.28704,
-        "Calibration Used": "05/18/23 21:00:38"
-    },
-    "05/20/23 00:32:15": {
-        "Start Time": "05/20/23 00:32:15",
-        "Cavity Amplitudes": {
-            "2": 16.6,
-            "4": 16.6,
-            "5": 10.3,
-            "6": 16.6,
-            "7": 16.6,
-            "8": 15.6
-        },
-        "Calculated Adjusted Heat Load": 50.10823731663079,
-        "Calculated Raw Heat Load": 65.08274946190271,
-        "Calculated Adjustment": -14.974512145271916,
-        "Calculated Q0": 28627554298.52013,
-        "Calibration Used": "05/18/23 21:00:38"
-    },
-    "05/22/23 12:26:54": {
-        "Start Time": "05/22/23 12:26:54",
-=======
     "05/22/23 11:23:04": {
         "Start Time": "05/22/23 11:23:04",
->>>>>>> 5edd2995
         "Cavity Amplitudes": {
             "1": 0.0,
             "2": 16.6,
@@ -168,34 +83,6 @@
             "4": 16.6,
             "5": 10.3,
             "6": 16.6,
-<<<<<<< HEAD
-            "7": 0.0,
-            "8": 15.6
-        },
-        "Calculated Adjusted Heat Load": 61.51785232089685,
-        "Calculated Raw Heat Load": 60.80044287468674,
-        "Calculated Adjustment": 0.7174094462101124,
-        "Calculated Q0": 23318048834.05702,
-        "Calibration Used": "05/18/23 21:00:38"
-    },
-    "05/22/23 13:21:29": {
-        "Start Time": "05/22/23 13:21:29",
-        "Cavity Amplitudes": {
-            "1": 0.0,
-            "2": 16.6,
-            "3": 16.6,
-            "4": 16.6,
-            "5": 10.3,
-            "6": 0.0,
-            "7": 16.6,
-            "8": 15.6
-        },
-        "Calculated Adjusted Heat Load": 53.05319640953866,
-        "Calculated Raw Heat Load": 55.83343546320813,
-        "Calculated Adjustment": -2.780239053669476,
-        "Calculated Q0": 27038451623.379856,
-        "Calibration Used": "05/18/23 21:00:38"
-=======
             "7": 16.6,
             "8": 0.0
         },
@@ -204,6 +91,121 @@
         "Calculated Adjustment": -53.31613181649604,
         "Calculated Q0": 28251446938.293118,
         "Calibration Used": "05/22/23 09:43:48"
->>>>>>> 5edd2995
+    },
+    "05/19/23 20:18:23": {
+        "Start Time": "05/19/23 20:18:23",
+        "Cavity Amplitudes": {
+            "2": 16.6,
+            "3": 16.6,
+            "4": 16.6,
+            "5": 10.3,
+            "6": 16.6,
+            "7": 16.6
+        },
+        "Calculated Adjusted Heat Load": 61.23570352921191,
+        "Calculated Raw Heat Load": 61.10530617665675,
+        "Calculated Adjustment": 0.13039735255516405,
+        "Calculated Q0": 23945090558.2179,
+        "Calibration Used": "05/18/23 21:00:38"
+    },
+    "05/19/23 21:10:04": {
+        "Start Time": "05/19/23 21:10:04",
+        "Cavity Amplitudes": {
+            "2": 16.6,
+            "3": 16.6,
+            "4": 16.6,
+            "5": 10.3,
+            "6": 16.6,
+            "8": 15.6
+        },
+        "Calculated Adjusted Heat Load": 59.84283481551475,
+        "Calculated Raw Heat Load": 59.76665012075715,
+        "Calculated Adjustment": 0.07618469475760037,
+        "Calculated Q0": 23970727473.1758,
+        "Calibration Used": "05/18/23 21:00:38"
+    },
+    "05/19/23 22:05:33": {
+        "Start Time": "05/19/23 22:05:33",
+        "Cavity Amplitudes": {
+            "2": 16.6,
+            "3": 16.6,
+            "4": 16.6,
+            "5": 10.3,
+            "7": 16.6,
+            "8": 15.6
+        },
+        "Calculated Adjusted Heat Load": 54.49423271194643,
+        "Calculated Raw Heat Load": 53.92380025351341,
+        "Calculated Adjustment": 0.570432458433018,
+        "Calculated Q0": 26323451367.184944,
+        "Calibration Used": "05/18/23 21:00:38"
+    },
+    "05/19/23 22:58:38": {
+        "Start Time": "05/19/23 22:58:38",
+        "Cavity Amplitudes": {
+            "2": 16.6,
+            "3": 16.6,
+            "4": 16.6,
+            "6": 16.6,
+            "7": 16.6,
+            "8": 15.6
+        },
+        "Calculated Adjusted Heat Load": 68.79680134720857,
+        "Calculated Raw Heat Load": 68.35438240814749,
+        "Calculated Adjustment": 0.44241893906108487,
+        "Calculated Q0": 23285047088.28704,
+        "Calibration Used": "05/18/23 21:00:38"
+    },
+    "05/20/23 00:32:15": {
+        "Start Time": "05/20/23 00:32:15",
+        "Cavity Amplitudes": {
+            "2": 16.6,
+            "4": 16.6,
+            "5": 10.3,
+            "6": 16.6,
+            "7": 16.6,
+            "8": 15.6
+        },
+        "Calculated Adjusted Heat Load": 50.10823731663079,
+        "Calculated Raw Heat Load": 65.08274946190271,
+        "Calculated Adjustment": -14.974512145271916,
+        "Calculated Q0": 28627554298.52013,
+        "Calibration Used": "05/18/23 21:00:38"
+    },
+    "05/22/23 12:26:54": {
+        "Start Time": "05/22/23 12:26:54",
+        "Cavity Amplitudes": {
+            "1": 0.0,
+            "2": 16.6,
+            "3": 16.6,
+            "4": 16.6,
+            "5": 10.3,
+            "6": 16.6,
+            "7": 0.0,
+            "8": 15.6
+        },
+        "Calculated Adjusted Heat Load": 61.51785232089685,
+        "Calculated Raw Heat Load": 60.80044287468674,
+        "Calculated Adjustment": 0.7174094462101124,
+        "Calculated Q0": 23318048834.05702,
+        "Calibration Used": "05/18/23 21:00:38"
+    },
+    "05/22/23 13:21:29": {
+        "Start Time": "05/22/23 13:21:29",
+        "Cavity Amplitudes": {
+            "1": 0.0,
+            "2": 16.6,
+            "3": 16.6,
+            "4": 16.6,
+            "5": 10.3,
+            "6": 0.0,
+            "7": 16.6,
+            "8": 15.6
+        },
+        "Calculated Adjusted Heat Load": 53.05319640953866,
+        "Calculated Raw Heat Load": 55.83343546320813,
+        "Calculated Adjustment": -2.780239053669476,
+        "Calculated Q0": 27038451623.379856,
+        "Calibration Used": "05/18/23 21:00:38"
     }
 }