{
  "07/22/22 19:56:38": {
    "Total Reference Heater Setpoint": 48.0,
    "Total Reference Heater Readback": 47.77520908882232,
    "JT Valve Position": 26.0,
    "Start Time": "07/22/22 19:56:38",
    "End Time": "07/22/22 20:26:48",
    "Cavity Amplitudes": {
      "1": 16.6,
      "2": 16.6,
      "5": 16.6,
      "6": 16.6
    },
    "Calculated Adjusted Heat Load": 91.93657870097877,
    "Calculated Raw Heat Load": 88.77074166946434,
    "Calculated Adjustment": 3.165837031514428,
    "Calculated Q0": 11783331902.646454
  },
  "10/25/22 21:16:06": {
    "Start Time": "10/25/22 21:16:06",
    "Cavity Amplitudes": {
      "1": 16.6,
      "2": 16.6,
      "3": 16.6,
      "4": 16.6,
      "5": 16.6,
      "6": 16.6,
      "8": 16.6
    },
    "Calculated Adjusted Heat Load": 78.66060825838682,
    "Calculated Raw Heat Load": 138.4262561392687,
    "Calculated Adjustment": -59.765647880881886,
    "Calculated Q0": 23754953954.206333,
    "Calibration Used": "10/25/22 15:07:11"
  },
  "10/25/22 21:50:14": {
    "Start Time": "10/25/22 21:50:14",
    "Cavity Amplitudes": {
      "1": 16.6,
      "2": 16.6,
      "3": 16.6,
      "4": 16.6,
      "5": 16.6,
      "6": 16.6,
      "8": 16.6
    },
    "Calculated Adjusted Heat Load": 79.45511670308773,
    "Calculated Raw Heat Load": 141.0226433984325,
    "Calculated Adjustment": -61.56752669534478,
    "Calculated Q0": 23476988481.79836,
    "Calibration Used": "10/25/22 15:07:11"
  },
  "05/19/23 20:06:19": {
    "Start Time": "05/19/23 20:06:19",
    "Cavity Amplitudes": {
      "1": 16.6,
      "2": 16.6,
      "3": 16.6,
      "4": 16.6,
      "5": 16.6,
      "6": 16.6
    },
<<<<<<< HEAD
    "Calculated Adjusted Heat Load": 67.07709509245899,
    "Calculated Raw Heat Load": 67.0659163686528,
    "Calculated Adjustment": 0.011178723806196444,
    "Calculated Q0": 24356375875.542854,
    "Calibration Used": "05/18/23 23:07:34"
  },
  "05/19/23 21:03:13": {
    "Start Time": "05/19/23 21:03:13",
    "Cavity Amplitudes": {
      "1": 16.6,
      "2": 16.6,
      "3": 16.6,
      "4": 16.6,
      "5": 16.6,
      "8": 16.6
    },
    "Calculated Adjusted Heat Load": 74.09755455132519,
    "Calculated Raw Heat Load": 71.60166460537224,
    "Calculated Adjustment": 2.4958899459529533,
    "Calculated Q0": 22048702559.809963,
    "Calibration Used": "05/18/23 23:07:34"
  },
  "05/19/23 22:00:02": {
    "Start Time": "05/19/23 22:00:02",
    "Cavity Amplitudes": {
      "1": 16.6,
      "2": 16.6,
      "3": 16.6,
      "4": 16.6,
      "6": 16.6,
      "8": 16.6
    },
    "Calculated Adjusted Heat Load": 70.06603539494708,
    "Calculated Raw Heat Load": 69.7277850277183,
    "Calculated Adjustment": 0.3382503672287811,
    "Calculated Q0": 23317359566.619392,
    "Calibration Used": "05/18/23 23:07:34"
  },
  "05/19/23 23:31:21": {
    "Start Time": "05/19/23 23:31:21",
    "Cavity Amplitudes": {
      "1": 16.6,
      "2": 16.6,
      "3": 16.6,
      "5": 16.6,
      "6": 16.6,
      "8": 16.6
    },
    "Calculated Adjusted Heat Load": 71.58611010654008,
    "Calculated Raw Heat Load": 70.25727753610806,
    "Calculated Adjustment": 1.328832570432013,
    "Calculated Q0": 22822233786.414425,
    "Calibration Used": "05/18/23 23:07:34"
  },
  "05/22/23 12:39:06": {
    "Start Time": "05/22/23 12:39:06",
    "Cavity Amplitudes": {
      "1": 16.6,
      "2": 16.6,
      "4": 16.6,
      "5": 16.6,
      "6": 16.6,
      "8": 16.6
    },
    "Calculated Adjusted Heat Load": 68.30461723281701,
    "Calculated Raw Heat Load": 115.76573380510592,
    "Calculated Adjustment": -47.461116572288915,
    "Calculated Q0": 23918660361.462696,
    "Calibration Used": "05/22/23 10:45:49"
  },
  "05/22/23 14:20:40": {
    "Start Time": "05/22/23 14:20:40",
    "Cavity Amplitudes": {
      "1": 16.6,
      "3": 16.6,
      "4": 16.6,
      "5": 16.6,
      "6": 16.6,
      "8": 16.6
    },
    "Calculated Adjusted Heat Load": 73.28374049330095,
    "Calculated Raw Heat Load": 121.37859908019423,
    "Calculated Adjustment": -48.09485858689328,
    "Calculated Q0": 22293552836.059284,
    "Calibration Used": "05/22/23 10:45:49"
  }
=======
    "05/22/23 14:20:40": {
        "Start Time": "05/22/23 14:20:40",
        "Cavity Amplitudes": {
            "1": 16.6,
            "3": 16.6,
            "4": 16.6,
            "5": 16.6,
            "6": 16.6,
            "8": 16.6
        },
        "Calculated Adjusted Heat Load": 73.28374049330095,
        "Calculated Raw Heat Load": 121.37859908019423,
        "Calculated Adjustment": -48.09485858689328,
        "Calculated Q0": 22293552836.059284,
        "Calibration Used": "05/22/23 10:45:49"
    },
    "05/22/23 15:26:41": {
        "Start Time": "05/22/23 15:26:41",
        "Cavity Amplitudes": {
            "2": 16.6,
            "3": 16.6,
            "4": 16.6,
            "5": 16.6,
            "6": 16.6,
            "8": 16.6
        },
        "Calculated Adjusted Heat Load": 71.83581599188618,
        "Calculated Raw Heat Load": 121.11715840535689,
        "Calculated Adjustment": -49.28134241347071,
        "Calculated Q0": 22742902243.861115,
        "Calibration Used": "05/22/23 10:45:49"
    }
>>>>>>> 9e8b9061
}<|MERGE_RESOLUTION|>--- conflicted
+++ resolved
@@ -60,7 +60,6 @@
       "5": 16.6,
       "6": 16.6
     },
-<<<<<<< HEAD
     "Calculated Adjusted Heat Load": 67.07709509245899,
     "Calculated Raw Heat Load": 67.0659163686528,
     "Calculated Adjustment": 0.011178723806196444,
@@ -146,39 +145,21 @@
     "Calculated Adjustment": -48.09485858689328,
     "Calculated Q0": 22293552836.059284,
     "Calibration Used": "05/22/23 10:45:49"
+  },
+  "05/22/23 15:26:41": {
+    "Start Time": "05/22/23 15:26:41",
+    "Cavity Amplitudes": {
+      "2": 16.6,
+      "3": 16.6,
+      "4": 16.6,
+      "5": 16.6,
+      "6": 16.6,
+      "8": 16.6
+    },
+    "Calculated Adjusted Heat Load": 71.83581599188618,
+    "Calculated Raw Heat Load": 121.11715840535689,
+    "Calculated Adjustment": -49.28134241347071,
+    "Calculated Q0": 22742902243.861115,
+    "Calibration Used": "05/22/23 10:45:49"
   }
-=======
-    "05/22/23 14:20:40": {
-        "Start Time": "05/22/23 14:20:40",
-        "Cavity Amplitudes": {
-            "1": 16.6,
-            "3": 16.6,
-            "4": 16.6,
-            "5": 16.6,
-            "6": 16.6,
-            "8": 16.6
-        },
-        "Calculated Adjusted Heat Load": 73.28374049330095,
-        "Calculated Raw Heat Load": 121.37859908019423,
-        "Calculated Adjustment": -48.09485858689328,
-        "Calculated Q0": 22293552836.059284,
-        "Calibration Used": "05/22/23 10:45:49"
-    },
-    "05/22/23 15:26:41": {
-        "Start Time": "05/22/23 15:26:41",
-        "Cavity Amplitudes": {
-            "2": 16.6,
-            "3": 16.6,
-            "4": 16.6,
-            "5": 16.6,
-            "6": 16.6,
-            "8": 16.6
-        },
-        "Calculated Adjusted Heat Load": 71.83581599188618,
-        "Calculated Raw Heat Load": 121.11715840535689,
-        "Calculated Adjustment": -49.28134241347071,
-        "Calculated Q0": 22742902243.861115,
-        "Calibration Used": "05/22/23 10:45:49"
-    }
->>>>>>> 9e8b9061
 }